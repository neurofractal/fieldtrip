function id = defaultId

% DEFAULTID returns a string that can serve as warning or error identifier,
% for example 'FieldTip:ft_read_header:line345'.
%
% See also WARNING, ERROR, FT_NOTICE, FT_INFO, FT_DEBUG

% Copyright (C) 2017, Robert Oostenveld
%
% This file is part of FieldTrip, see http://www.fieldtriptoolbox.org
% for the documentation and details.
%
%    FieldTrip is free software: you can redistribute it and/or modify
%    it under the terms of the GNU General Public License as published by
%    the Free Software Foundation, either version 3 of the License, or
%    (at your option) any later version.
%
%    FieldTrip is distributed in the hope that it will be useful,
%    but WITHOUT ANY WARRANTY; without even the implied warranty of
%    MERCHANTABILITY or FITNESS FOR A PARTICULAR PURPOSE.  See the
%    GNU General Public License for more details.
%
%    You should have received a copy of the GNU General Public License
%    along with FieldTrip. If not, see <http://www.gnu.org/licenses/>.
%
% $Id$

stack = dbstack('-completenames');
stack = stack(2:end); % this is this function itself

% remove the non-FieldTrip functions from the path, these should not be part of the default message identifier
keep = true(size(stack));
[v, p] = ft_version;
for i=1:numel(stack)
  keep(i) = strncmp(p, stack(i).file, length(p));
end
stack = stack(keep);


if ~isempty(stack)
  % it is called from within a function
<<<<<<< HEAD
  stack = flipud(stack);
  name  = {stack.name};
  id    = ['FieldTrip' sprintf(':%s', name{:}) ':line' num2str(stack(end).line)];
=======
  name = fliplr({stack.name});
  id = ['FieldTrip' sprintf(':%s', name{:}) ':line' num2str(stack(1).line)];
>>>>>>> fe3fc08d
else
  % it is called from the command line
  id = 'FieldTrip:commandline';
end<|MERGE_RESOLUTION|>--- conflicted
+++ resolved
@@ -39,14 +39,9 @@
 
 if ~isempty(stack)
   % it is called from within a function
-<<<<<<< HEAD
   stack = flipud(stack);
   name  = {stack.name};
   id    = ['FieldTrip' sprintf(':%s', name{:}) ':line' num2str(stack(end).line)];
-=======
-  name = fliplr({stack.name});
-  id = ['FieldTrip' sprintf(':%s', name{:}) ':line' num2str(stack(1).line)];
->>>>>>> fe3fc08d
 else
   % it is called from the command line
   id = 'FieldTrip:commandline';
