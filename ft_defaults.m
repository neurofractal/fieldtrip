function ft_defaults

% FT_DEFAULTS (ending with "s") sets some general settings in the global variable
% ft_default (without the "s") and takes care of the required path settings. This
% function is called at the begin of all FieldTrip functions.
%
% The configuration defaults are stored in the global "ft_default" structure.
% The ft_checkconfig function that is called by many FieldTrip functions will
% merge this global ft_default structure with the cfg ctructure that you pass to
% the FieldTrip function that you are calling.
%
% The global options and their default values are
%   ft_default.trackdatainfo     = string, can be 'yes' or 'no' (default = 'no')
%   ft_default.trackconfig       = string, can be 'cleanup', 'report', 'off' (default = 'off')
%   ft_default.showcallinfo      = string, can be 'yes' or 'no' (default = 'yes')
%   ft_default.checkconfig       = string, can be 'pedantic', 'loose', 'silent' (default = 'loose')
%   ft_default.checksize         = number in bytes, can be inf (default = 1e5)
%   ft_default.outputfilepresent = string, can be 'keep', 'overwrite', 'error' (default = 'overwrite')
%   ft_default.debug             = string, can be 'display', 'displayonerror', 'displayonsuccess', 'save', 'saveonerror', saveonsuccess' or 'no' (default = 'no')
%   ft_default.trackusage        = false, or string with salt for one-way encryption of identifying information (by default this is enabled and an automatic salt is created)
%
% See also FT_HASTOOLBOX, FT_CHECKCONFIG

% Note that this should be a function and not a script, otherwise the
% ft_hastoolbox function appears not be found in fieldtrip/private.

% Copyright (C) 2009-2015, Robert Oostenveld
%
% This file is part of FieldTrip, see http://www.ru.nl/neuroimaging/fieldtrip
% for the documentation and details.
%
%    FieldTrip is free software: you can redistribute it and/or modify
%    it under the terms of the GNU General Public License as published by
%    the Free Software Foundation, either version 3 of the License, or
%    (at your option) any later version.
%
%    FieldTrip is distributed in the hope that it will be useful,
%    but WITHOUT ANY WARRANTY; without even the implied warranty of
%    MERCHANTABILITY or FITNESS FOR A PARTICULAR PURPOSE.  See the
%    GNU General Public License for more details.
%
%    You should have received a copy of the GNU General Public License
%    along with FieldTrip. If not, see <http://www.gnu.org/licenses/>.
%
% $Id$

global ft_default
persistent initialized

if isempty(initialized)
  initialized = false;
end

% locate the file that contains the persistent FieldTrip preferences
fieldtripprefs = fullfile(prefdir, 'fieldtripprefs.mat');
if exist(fieldtripprefs, 'file')
  prefs       = load(fieldtripprefs); % the file contains multiple fields
  ft_default  = mergeconfig(ft_default, prefs);
end

% Set the defaults in a global variable, ft_checkconfig will copy these over into the local configuration.
% Note that ft_getopt might not be available on the path at this moment and can therefore not yet be used.

if ~isfield(ft_default, 'trackconfig'),    ft_default.trackconfig    = 'off';    end % cleanup, report, off
if ~isfield(ft_default, 'checkconfig'),    ft_default.checkconfig    = 'loose';  end % pedantic, loose, silent
if ~isfield(ft_default, 'checksize'),      ft_default.checksize      = 1e5;      end % number in bytes, can be inf
if ~isfield(ft_default, 'showcallinfo'),   ft_default.showcallinfo   = 'yes';    end % yes or no, this is used in ft_pre/postamble_provenance
if ~isfield(ft_default, 'debug'),          ft_default.debug          = 'no';     end % no, save, saveonerror, display, displayonerror, this is used in ft_pre/postamble_debug

% these options allow to disable parts of the provenance
if ~isfield(ft_default, 'trackcallinfo'),  ft_default.trackcallinfo  = 'yes';    end % yes or no
if ~isfield(ft_default, 'trackdatainfo'),  ft_default.trackdatainfo  = 'no';     end % yes or no

% Check whether this ft_defaults function has already been executed. Note that we
% should not use ft_default itself directly, because the user might have set stuff
% in that struct already prior to ft_defaults being called for the first time.
if initialized && exist('ft_hastoolbox', 'file')
  return;
end

% Ensure that the path containing ft_defaults is on the path.
% This allows people to do "cd path_to_fieldtrip; ft_defaults"
ftPath = fileparts(mfilename('fullpath')); % get the full path to this function, strip away 'ft_defaults'
ftPath = strrep(ftPath, '\', '\\');
if isempty(regexp(path, [ftPath pathsep '|' ftPath '$'], 'once'))
  warning('FieldTrip is not yet on your MATLAB path, adding %s', strrep(ftPath, '\\', '\'));
  addpath(ftPath);
end

if ~isdeployed

  % Some people mess up their path settings and then have
  % different versions of certain toolboxes on the path.
  % The following will issue a warning
  checkMultipleToolbox('FieldTrip',           'ft_defaults.m');
  checkMultipleToolbox('spm',                 'spm.m');
  checkMultipleToolbox('mne',                 'fiff_copy_tree.m');
  checkMultipleToolbox('eeglab',              'eeglab2fieldtrip.m');
  checkMultipleToolbox('dipoli',              'write_tri.m');
  checkMultipleToolbox('eeprobe',             'read_eep_avr.mexa64');
  checkMultipleToolbox('yokogawa',            'GetMeg160ChannelInfoM.p');
  checkMultipleToolbox('simbio',              'sb_compile_vista.m');
  checkMultipleToolbox('fns',                 'fns_region_read.m');
  checkMultipleToolbox('bemcp',               'bem_Cii_cst.mexa64');
  checkMultipleToolbox('bci2000',             'load_bcidat.m');
  checkMultipleToolbox('openmeeg',            'openmeeg_helper.m');
  checkMultipleToolbox('freesurfer',          'vox2ras_ksolve.m');
  checkMultipleToolbox('fastica',             'fastica.m');
  checkMultipleToolbox('besa',                'readBESAmul.m');
  checkMultipleToolbox('neuroshare',          'ns_GetAnalogData.m');
  checkMultipleToolbox('ctf',                 'setCTFDataBalance.m');
  checkMultipleToolbox('afni',                'WriteBrikHEAD.m');
  checkMultipleToolbox('gifti',               '@gifti/display.m');
  checkMultipleToolbox('sqdproject',          'sqdread.m');
  checkMultipleToolbox('xml4mat',             'xml2mat.m');
  checkMultipleToolbox('cca',                 'ccabss.m');
  checkMultipleToolbox('bsmart',              'armorf.m');
  checkMultipleToolbox('iso2mesh',            'iso2meshver.m');
  checkMultipleToolbox('bct',                 'degrees_und.m');
  checkMultipleToolbox('yokogawa_meg_reader', 'getYkgwHdrEvent.p');
  checkMultipleToolbox('biosig',              'sopen.m');
  checkMultipleToolbox('icasso',              'icassoEst.m');

  if isempty(which('ft_hastoolbox'))
    % the fieldtrip/utilities directory contains the ft_hastoolbox function
    % which is required for the remainder of this script
    addpath(fullfile(fileparts(which('ft_defaults')), 'utilities'));
  end

  try
    % external/signal directory contains alternative implementations of some signal processing functions
    addpath(fullfile(fileparts(which('ft_defaults')), 'external', 'signal'));
  end

  try
    % some alternative implementations of statistics functions
    addpath(fullfile(fileparts(which('ft_defaults')), 'external', 'stats'));
  end

  try
    % this directory contains various functions that were obtained from elsewere, e.g. MATLAB file exchange
    ft_hastoolbox('fileexchange', 3, 1); % not required
  end

  try
    % this directory contains the backward compatibility wrappers for the ft_xxx function name change
    ft_hastoolbox('compat', 3, 1); % not required
  end

  try
    % these directories contain functions that were added to MATLAB in
    % recent versions to replace an older function.
<<<<<<< HEAD
    if matlabversion(-Inf, '2010a')
      ft_hastoolbox('compat/matlablt2010b', 2, 1);
    end
    if matlabversion(-Inf, '2011b')
=======
    if ft_platform_supports('matlabversion',-Inf, '2011b')
>>>>>>> 75f84b74
      ft_hastoolbox('compat/matlablt2012a', 2, 1);
    end
  end

  try
    % these contains template layouts, neighbour structures, MRIs and cortical meshes
    ft_hastoolbox('template/layout', 1, 1);
    ft_hastoolbox('template/anatomy', 1, 1);
    ft_hastoolbox('template/headmodel', 1, 1);
    ft_hastoolbox('template/electrode', 1, 1);
    ft_hastoolbox('template/neighbours', 1, 1);
    ft_hastoolbox('template/sourcemodel', 1, 1);
  end

  try
    % this is used in statistics
    ft_hastoolbox('statfun', 1, 1);
  end

  try
    % this is used in definetrial
    ft_hastoolbox('trialfun', 1, 1);
  end

  try
    % this contains the low-level reading functions
    ft_hastoolbox('fileio', 1, 1);
  end

  try
    % this is for filtering time-series data
    ft_hastoolbox('preproc', 1, 1);
  end

  try
    % this contains forward models for the EEG and MEG volume conduction problem
    ft_hastoolbox('forward', 1, 1);
  end

  try
    % numerous functions depend on this module
    ft_hastoolbox('inverse', 1, 1);
  end

  try
    % this contains intermediate-level plotting functions, e.g. multiplots and 3-d objects
    ft_hastoolbox('plotting', 1, 1);
  end

  try
    % this contains the functions to compute connecitivy metrics
    ft_hastoolbox('connectivity', 1,1);
  end

  try
    % this contains the functions for spike and spike-field analysis
    ft_hastoolbox('spike', 1,1);
  end

  try
    % this contains specific code and examples for realtime processing
    ft_hastoolbox('realtime/example', 3, 1);    % not required
    ft_hastoolbox('realtime/online_mri', 3, 1); % not required
    ft_hastoolbox('realtime/online_meg', 3, 1); % not required
    ft_hastoolbox('realtime/online_eeg', 3, 1); % not required
  end

  try
    % this contains intermediate-level functions for spectral analysis
    ft_hastoolbox('specest', 1, 1);
  end

end

% track the usage of this function, this only happens once at startup
ft_trackusage('startup');

% remember that the function has executed in a persistent variable
initialized = true;

end % function ft_default

%%%%%%%%%%%%%%%%%%%%%%%%%%%%%%%%%%%%%%%%%%%%%%%%%%%%%%%%%%%%%%%%%%%%%%%%%%%%%%
% SUBFUNCTION
%%%%%%%%%%%%%%%%%%%%%%%%%%%%%%%%%%%%%%%%%%%%%%%%%%%%%%%%%%%%%%%%%%%%%%%%%%%%%%
function checkMultipleToolbox(toolbox, keyfile)
if ~ft_platform_supports('which-all')
  return;
end

list = which(keyfile, '-all');
if length(list)>1
  [ws, warned] = ft_warning(sprintf('Multiple versions of %s on your path will confuse FieldTrip', toolbox));
  if warned % only throw the warning once
    for i=1:length(list)
      warning('one version of %s is found here: %s', toolbox, list{i});
    end
  end
  ft_warning('You probably used addpath(genpath(''path_to_fieldtrip'')), this can lead to unexpected behaviour. See http://fieldtrip.fcdonders.nl/faq/should_i_add_fieldtrip_with_all_subdirectories_to_my_matlab_path');
end
end % function checkMultipleToolbox<|MERGE_RESOLUTION|>--- conflicted
+++ resolved
@@ -150,14 +150,7 @@
   try
     % these directories contain functions that were added to MATLAB in
     % recent versions to replace an older function.
-<<<<<<< HEAD
-    if matlabversion(-Inf, '2010a')
-      ft_hastoolbox('compat/matlablt2010b', 2, 1);
-    end
-    if matlabversion(-Inf, '2011b')
-=======
     if ft_platform_supports('matlabversion',-Inf, '2011b')
->>>>>>> 75f84b74
       ft_hastoolbox('compat/matlablt2012a', 2, 1);
     end
   end
